package transaction_v2

import (
	"context"
	"crypto/ed25519"
	"crypto/sha256"
	"database/sql"
	"fmt"
	"time"

	"github.com/mr-tron/base58/base58"
	"github.com/pkg/errors"
	"github.com/sirupsen/logrus"
	"google.golang.org/grpc/codes"
	"google.golang.org/grpc/status"

	commonpb "github.com/code-payments/code-protobuf-api/generated/go/common/v1"
	transactionpb "github.com/code-payments/code-protobuf-api/generated/go/transaction/v2"

	"github.com/code-payments/code-server/pkg/cache"
	"github.com/code-payments/code-server/pkg/code/balance"
	"github.com/code-payments/code-server/pkg/code/common"
	"github.com/code-payments/code-server/pkg/code/data/account"
	"github.com/code-payments/code-server/pkg/code/data/action"
	"github.com/code-payments/code-server/pkg/code/data/currency"
	"github.com/code-payments/code-server/pkg/code/data/fulfillment"
	"github.com/code-payments/code-server/pkg/code/data/intent"
	"github.com/code-payments/code-server/pkg/code/data/nonce"
	exchange_rate_util "github.com/code-payments/code-server/pkg/code/exchangerate"
	"github.com/code-payments/code-server/pkg/code/transaction"
	currency_lib "github.com/code-payments/code-server/pkg/currency"
	"github.com/code-payments/code-server/pkg/grpc/client"
	"github.com/code-payments/code-server/pkg/pointer"
	"github.com/code-payments/code-server/pkg/solana/cvm"
)

// This is a quick and dirty file to get an initial airdrop feature out
//
// Important Note: If this code is executed elsewhere (eg. a worker), we'll want to either
// use an actual client that hits SubmitIntent directly, or update this code to for an
// intenral server process (eg. by using the correct nonce pool to avoid race conditions
// without distributed locks).

type AirdropType uint8

const (
	AirdropTypeUnknown AirdropType = iota
	AirdropTypeGiveFirstCrypto
	AirdropTypeGetFirstCrypto
)

var (
	ErrInvalidAirdropTarget          = errors.New("invalid airdrop target owner account")
	ErrInsufficientAirdropperBalance = errors.New("insufficient airdropper balance")
	ErrIneligibleForAirdrop          = errors.New("user isn't eligible for airdrop")
)

var (
	cachedAirdropStatus = cache.NewCache(10_000)
)

type AirdropIntegration interface {
	// GetWelcomeBonusAmount returns the amount that should be paid for the
	// welcome bonus. Return 0 amount if the airdrop should not be sent.
	GetWelcomeBonusAmount(ctx context.Context, owner *common.Account) (float64, currency_lib.Code, error)
}

type defaultAirdropIntegration struct{}

// NewDefaultAirdropIntegration retuns an AirdropIntegration that sends $1 USD
// to everyone
func NewDefaultAirdropIntegration() AirdropIntegration {
	return &defaultAirdropIntegration{}
}

func (i *defaultAirdropIntegration) GetWelcomeBonusAmount(ctx context.Context, owner *common.Account) (float64, currency_lib.Code, error) {
	return 1.0, currency_lib.USD, nil
}

func (s *transactionServer) Airdrop(ctx context.Context, req *transactionpb.AirdropRequest) (*transactionpb.AirdropResponse, error) {
	log := s.log.WithFields(logrus.Fields{
		"method":       "Airdrop",
		"airdrop_type": req.AirdropType,
	})
	log = client.InjectLoggingMetadata(ctx, log)

	owner, err := common.NewAccountFromProto(req.Owner)
	if err != nil {
		log.WithError(err).Warn("invalid owner account")
		return nil, status.Error(codes.Internal, "")
	}
	log = log.WithField("owner_account", owner.PublicKey().ToBase58())

	signature := req.Signature
	req.Signature = nil
	if err := s.auth.Authenticate(ctx, owner, req, signature); err != nil {
		return nil, err
	}

	cacheKey := getAirdropCacheKey(owner, AirdropType(req.AirdropType))
	_, ok := cachedAirdropStatus.Retrieve(cacheKey)
	if ok {
		return &transactionpb.AirdropResponse{
			Result: transactionpb.AirdropResponse_ALREADY_CLAIMED,
		}, nil
	}

	ownerLock := s.ownerLocks.Get(owner.PublicKey().ToBytes())
	ownerLock.Lock()
	defer ownerLock.Unlock()

	newIntentId := GetNewAirdropIntentId(AirdropTypeGetFirstCrypto, owner.PublicKey().ToBase58())
	oldIntentId := GetOldAirdropIntentId(AirdropTypeGetFirstCrypto, owner.PublicKey().ToBase58())
	for _, intentId := range []string{
		newIntentId,
		oldIntentId,
	} {
		_, err = s.data.GetIntent(ctx, intentId)
		if err == nil {
			cachedAirdropStatus.Insert(cacheKey, true, 1)
			return &transactionpb.AirdropResponse{
				Result: transactionpb.AirdropResponse_ALREADY_CLAIMED,
			}, nil
		} else if err != intent.ErrIntentNotFound {
			log.WithError(err).Warn("failure checking if airdrop was already claimed")
			return nil, status.Error(codes.Internal, "")
		}
	}

	if !s.conf.enableAirdrops.Get(ctx) {
		return &transactionpb.AirdropResponse{
			Result: transactionpb.AirdropResponse_UNAVAILABLE,
		}, nil
	}

	if req.AirdropType != transactionpb.AirdropType_GET_FIRST_CRYPTO {
		return &transactionpb.AirdropResponse{
			Result: transactionpb.AirdropResponse_UNAVAILABLE,
		}, nil
	}

	if !s.conf.disableAntispamChecks.Get(ctx) {
		allow, err := s.antispamGuard.AllowWelcomeBonus(ctx, owner)
		if err != nil {
			log.WithError(err).Warn("failure performing antispam check")
			return nil, status.Error(codes.Internal, "")
		} else if !allow {
			return &transactionpb.AirdropResponse{
				Result: transactionpb.AirdropResponse_UNAVAILABLE,
			}, nil
		}
	}

	intentRecord, err := s.airdrop(ctx, newIntentId, owner, AirdropTypeGetFirstCrypto)
	switch err {
	case nil:
	case ErrInsufficientAirdropperBalance, ErrInvalidAirdropTarget, ErrIneligibleForAirdrop:
		return &transactionpb.AirdropResponse{
			Result: transactionpb.AirdropResponse_UNAVAILABLE,
		}, nil
	default:
		log.WithError(err).Warn("failure airdropping account")
		return nil, status.Error(codes.Internal, "")
	}

	log.Debug("airdropped")

	cachedAirdropStatus.Insert(cacheKey, true, 1)

	return &transactionpb.AirdropResponse{
		Result: transactionpb.AirdropResponse_OK,
		ExchangeData: &transactionpb.ExchangeData{
			Currency:     string(intentRecord.SendPublicPaymentMetadata.ExchangeCurrency),
			ExchangeRate: intentRecord.SendPublicPaymentMetadata.ExchangeRate,
			NativeAmount: intentRecord.SendPublicPaymentMetadata.NativeAmount,
			Quarks:       intentRecord.SendPublicPaymentMetadata.Quantity,
		},
	}, nil
}

// Note: this function is idempotent with the given intent ID.
func (s *transactionServer) airdrop(ctx context.Context, intentId string, owner *common.Account, airdropType AirdropType) (*intent.Record, error) {
	log := s.log.WithFields(logrus.Fields{
		"method":       "airdrop",
		"owner":        owner.PublicKey().ToBase58(),
		"intent":       intentId,
		"airdrop_type": airdropType.String(),
	})

	// Find the destination account, which will be the user's primary account
	primaryAccountInfoRecord, err := s.data.GetLatestAccountInfoByOwnerAddressAndType(ctx, owner.PublicKey().ToBase58(), commonpb.AccountType_PRIMARY)
	if err == account.ErrAccountInfoNotFound {
		log.Trace("owner cannot receive airdrop")
		return nil, ErrInvalidAirdropTarget
	} else if err != nil {
		log.WithError(err).Warn("failure getting primary account info record")
		return nil, err
	}
	destination, err := common.NewAccountFromPublicKeyString(primaryAccountInfoRecord.TokenAccount)
	if err != nil {
		log.WithError(err).Warn("invalid destination account")
		return nil, err
	}

	var nativeAmount float64
	var currencyCode currency_lib.Code
	switch airdropType {
	case AirdropTypeGetFirstCrypto:
		nativeAmount, currencyCode, err = s.airdropIntegration.GetWelcomeBonusAmount(ctx, owner)
		if err != nil {
			log.WithError(err).Warn("failure getting welcome bonus amount from integration")
			return nil, err
		}
		if nativeAmount == 0 {
			log.Trace("integration did not allow welcome bonus")
			return nil, ErrInvalidAirdropTarget
		}
	default:
		return nil, errors.New("unhandled airdrop type")
	}

	exchangeRateTime := exchange_rate_util.GetLatestExchangeRateTime()

	usdRateRecord, err := s.data.GetExchangeRate(ctx, currency_lib.USD, exchangeRateTime)
	if err != nil {
		log.WithError(err).Warn("failure getting usd rate")
		return nil, err
	}

	var otherRateRecord *currency.ExchangeRateRecord
	switch currencyCode {
	case currency_lib.USD:
		otherRateRecord = usdRateRecord
	case common.CoreMintSymbol:
		otherRateRecord = &currency.ExchangeRateRecord{
			Time:   exchangeRateTime,
			Rate:   1.0,
			Symbol: string(common.CoreMintSymbol),
		}
	default:
		otherRateRecord, err = s.data.GetExchangeRate(ctx, currencyCode, exchangeRateTime)
		if err != nil {
			log.WithError(err).Warn("failure getting other rate")
			return nil, err
		}
	}

	coreMintAmount := nativeAmount / otherRateRecord.Rate
	quarkAmount := uint64(coreMintAmount * float64(common.CoreMintQuarksPerUnit))

	var isAirdropperManuallyUnlocked bool
	s.airdropperLock.Lock()
	defer func() {
		if !isAirdropperManuallyUnlocked {
			s.airdropperLock.Unlock()
		}
	}()

	// Does the intent already exist?
	existingIntentRecord, err := s.data.GetIntent(ctx, intentId)
	if err == nil {
		return existingIntentRecord, nil
	} else if err != intent.ErrIntentNotFound {
		log.WithError(err).Warn("failure checking for existing airdrop intent")
		return nil, err
	}

	// Do a balance check. If there's insufficient balance, the feature is considered
	// to be over with until we get more funding.
	balance, err := balance.CalculateFromCache(ctx, s.data, s.airdropper.Vault)
	if err != nil {
		log.WithError(err).Warn("failure getting airdropper balance")
		return nil, err
	} else if balance < quarkAmount {
		log.WithFields(logrus.Fields{
			"balance":  balance,
			"required": quarkAmount,
		}).Warn("airdropper has insufficient balance")
		return nil, ErrInsufficientAirdropperBalance
	}

	// Make the intent to transfer the funds. We accomplish this by having the
	// sender setup and act like an internal Code account who always publicly
	// transfers the airdrop like a Code->Code payment.
	//
	// todo: This is an interesting concept we could consider expanding further.
	//       Instead of constructing and validating everything manually, we could
	//       have a proper client call SubmitIntent in a worker.

	selectedNonce, err := transaction.SelectAvailableNonce(ctx, s.data, nonce.EnvironmentCvm, common.CodeVmAccount.PublicKey().ToBase58(), nonce.PurposeClientTransaction)
	if err != nil {
		log.WithError(err).Warn("failure selecting available nonce")
		return nil, err
	}
	defer func() {
		selectedNonce.ReleaseIfNotReserved()
		selectedNonce.Unlock()
	}()

	vixnHash := cvm.GetCompactTransferMessage(&cvm.GetCompactTransferMessageArgs{
		Source:       s.airdropper.Vault.PublicKey().ToBytes(),
		Destination:  destination.PublicKey().ToBytes(),
		Amount:       quarkAmount,
		NonceAddress: selectedNonce.Account.PublicKey().ToBytes(),
		NonceValue:   cvm.Hash(selectedNonce.Blockhash),
	})
	virtualSig := ed25519.Sign(s.airdropper.VaultOwner.PrivateKey().ToBytes(), vixnHash[:])

	intentRecord := &intent.Record{
		IntentId:   intentId,
		IntentType: intent.SendPublicPayment,

		SendPublicPaymentMetadata: &intent.SendPublicPaymentMetadata{
			DestinationOwnerAccount: owner.PublicKey().ToBase58(),
			DestinationTokenAccount: destination.PublicKey().ToBase58(),
			Quantity:                quarkAmount,

<<<<<<< HEAD
			ExchangeCurrency: currency_lib.USD,
			ExchangeRate:     1.0,
			NativeAmount:     coreMintAmount,
=======
			ExchangeCurrency: currencyCode,
			ExchangeRate:     otherRateRecord.Rate,
			NativeAmount:     nativeAmount,
>>>>>>> 4fd38ece
			UsdMarketValue:   usdRateRecord.Rate * coreMintAmount,

			IsWithdrawal: false,
		},

		InitiatorOwnerAccount: s.airdropper.VaultOwner.PublicKey().ToBase58(),

		State: intent.StateUnknown,

		CreatedAt: time.Now(),
	}

	actionRecord := &action.Record{
		Intent:     intentRecord.IntentId,
		IntentType: intentRecord.IntentType,

		ActionId:   0,
		ActionType: action.NoPrivacyTransfer,

		Source:      s.airdropper.Vault.PublicKey().ToBase58(),
		Destination: pointer.String(destination.PublicKey().ToBase58()),

		Quantity: pointer.Uint64(quarkAmount),

		State: action.StatePending,

		CreatedAt: time.Now(),
	}

	fulfillmentRecord := &fulfillment.Record{
		Intent:     intentRecord.IntentId,
		IntentType: intentRecord.IntentType,

		ActionId:   actionRecord.ActionId,
		ActionType: actionRecord.ActionType,

		FulfillmentType: fulfillment.NoPrivacyTransferWithAuthority,

		VirtualNonce:     pointer.String(selectedNonce.Account.PublicKey().ToBase58()),
		VirtualBlockhash: pointer.String(base58.Encode(selectedNonce.Blockhash[:])),
		VirtualSignature: pointer.String(base58.Encode(virtualSig)),

		Source:      actionRecord.Source,
		Destination: pointer.StringCopy(actionRecord.Destination),

		DisableActiveScheduling: false,

		// IntentOrderingIndex unknown until intent record is saved
		ActionOrderingIndex:      0,
		FulfillmentOrderingIndex: 0,

		State: fulfillment.StateUnknown,

		CreatedAt: time.Now(),
	}

	err = s.data.ExecuteInTx(ctx, sql.LevelDefault, func(ctx context.Context) error {
		err := s.data.SaveIntent(ctx, intentRecord)
		if err != nil {
			return err
		}

		err = s.data.PutAllActions(ctx, actionRecord)
		if err != nil {
			return err
		}

		fulfillmentRecord.IntentOrderingIndex = intentRecord.Id
		err = s.data.PutAllFulfillments(ctx, fulfillmentRecord)
		if err != nil {
			return err
		}

		err = selectedNonce.MarkReservedWithSignature(ctx, *fulfillmentRecord.VirtualSignature)
		if err != nil {
			return err
		}

		// Intent is pending only after everything's been saved.
		intentRecord.State = intent.StatePending
		return s.data.SaveIntent(ctx, intentRecord)
	})
	if err != nil {
		log.WithError(err).Warn("failure creating airdrop intent")
		return nil, err
	}

	// Avoid blocking the airdropper for inessential processing
	s.airdropperLock.Unlock()
	isAirdropperManuallyUnlocked = true

	recordAirdropEvent(ctx, owner, airdropType)

	return intentRecord, nil
}

func (s *transactionServer) mustLoadAirdropper(ctx context.Context) {
	log := s.log.WithFields(logrus.Fields{
		"method": "mustLoadAirdropper",
		"key":    s.conf.airdropperOwnerPublicKey.Get(ctx),
	})

	err := func() error {
		vaultRecord, err := s.data.GetKey(ctx, s.conf.airdropperOwnerPublicKey.Get(ctx))
		if err != nil {
			return err
		}

		ownerAccount, err := common.NewAccountFromPrivateKeyString(vaultRecord.PrivateKey)
		if err != nil {
			return err
		}

		timelockAccounts, err := ownerAccount.GetTimelockAccounts(common.CodeVmAccount, common.CoreMintAccount)
		if err != nil {
			return err
		}

		s.airdropper = timelockAccounts
		return nil
	}()
	if err != nil {
		log.WithError(err).Fatal("failure loading account")
	}
}

func GetOldAirdropIntentId(airdropType AirdropType, reference string) string {
	return fmt.Sprintf("airdrop-%d-%s", airdropType, reference)
}

// Consistent intent ID that maps to a 32 byte buffer
func GetNewAirdropIntentId(airdropType AirdropType, reference string) string {
	old := GetOldAirdropIntentId(airdropType, reference)
	hashed := sha256.Sum256([]byte(old))
	return base58.Encode(hashed[:])
}

func getAirdropCacheKey(owner *common.Account, airdropType AirdropType) string {
	return fmt.Sprintf("%s:%d\n", owner.PublicKey().ToBase58(), airdropType)
}

func (t AirdropType) String() string {
	switch t {
	case AirdropTypeUnknown:
		return "unknown"
	case AirdropTypeGiveFirstCrypto:
		return "give_first_crypto"
	case AirdropTypeGetFirstCrypto:
		return "get_first_crypto"
	}
	return "unknown"
}<|MERGE_RESOLUTION|>--- conflicted
+++ resolved
@@ -315,15 +315,9 @@
 			DestinationTokenAccount: destination.PublicKey().ToBase58(),
 			Quantity:                quarkAmount,
 
-<<<<<<< HEAD
-			ExchangeCurrency: currency_lib.USD,
-			ExchangeRate:     1.0,
-			NativeAmount:     coreMintAmount,
-=======
 			ExchangeCurrency: currencyCode,
 			ExchangeRate:     otherRateRecord.Rate,
 			NativeAmount:     nativeAmount,
->>>>>>> 4fd38ece
 			UsdMarketValue:   usdRateRecord.Rate * coreMintAmount,
 
 			IsWithdrawal: false,
